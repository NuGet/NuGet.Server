[CmdletBinding(DefaultParameterSetName='RegularBuild')]
param (
    [ValidateSet("debug", "release")]
    [string]$Configuration = 'debug',
    [int]$BuildNumber,
    [switch]$SkipRestore,
    [switch]$CleanCache,
    [string]$SimpleVersion = '1.0.0',
    [string]$SemanticVersion = '1.0.0-zlocal',
    [string]$Branch,
    [string]$CommitSHA,
<<<<<<< HEAD
    [string]$BuildBranchCommit = 'ade39b693d49b266ec5cac5d939edac7dda2fd92'
=======
    [string]$BuildBranch = 'd298565f387e93995a179ef8ae6838f1be37904f'
>>>>>>> 880f9a95
)

$msBuildVersion = 15;

# For TeamCity - If any issue occurs, this script fail the build. - By default, TeamCity returns an exit code of 0 for all powershell scripts, even if they fail
trap {
    Write-Host "BUILD FAILED: $_" -ForegroundColor Red
    Write-Host "ERROR DETAILS:" -ForegroundColor Red
    Write-Host $_.Exception -ForegroundColor Red
    Write-Host ("`r`n" * 3)
    exit 1
}

if (-not (Test-Path "$PSScriptRoot/build")) {
    New-Item -Path "$PSScriptRoot/build" -ItemType "directory"
}

# Enable TLS 1.2 since GitHub requires it.
[Net.ServicePointManager]::SecurityProtocol = [Net.ServicePointManager]::SecurityProtocol -bor [Net.SecurityProtocolType]::Tls12

Invoke-WebRequest -UseBasicParsing -Uri "https://raw.githubusercontent.com/NuGet/ServerCommon/$BuildBranchCommit/build/init.ps1" -OutFile "$PSScriptRoot/build/init.ps1"
. "$PSScriptRoot/build/init.ps1" -BuildBranchCommit "$BuildBranchCommit"

Write-Host ("`r`n" * 3)
Trace-Log ('=' * 60)

$startTime = [DateTime]::UtcNow
if (-not $BuildNumber) {
    $BuildNumber = Get-BuildNumber
}
Trace-Log "Build #$BuildNumber started at $startTime"

$BuildErrors = @()
    
Invoke-BuildStep 'Getting private build tools' { Install-PrivateBuildTools } `
    -ev +BuildErrors

Invoke-BuildStep 'Installing NuGet.exe' { Install-NuGet } `
    -ev +BuildErrors

Invoke-BuildStep 'Clearing package cache' { Clear-PackageCache } `
    -skip:(-not $CleanCache) `
    -ev +BuildErrors

Invoke-BuildStep 'Clearing artifacts' { Clear-Artifacts } `
    -ev +BuildErrors

Invoke-BuildStep 'Restoring solution packages' { `
    Install-SolutionPackages -path (Join-Path $PSScriptRoot ".nuget\packages.config") -output (Join-Path $PSScriptRoot "packages") } `
    -skip:$SkipRestore `
    -ev +BuildErrors

Invoke-BuildStep 'Set version metadata in AssemblyInfo.cs' {
        $Paths = (Join-Path $PSScriptRoot "src\NuGet.Server.Core\Properties\AssemblyInfo.g.cs"), `
            (Join-Path $PSScriptRoot "src\NuGet.Server.V2\Properties\AssemblyInfo.g.cs"), `
            (Join-Path $PSScriptRoot "src\NuGet.Server\Properties\AssemblyInfo.g.cs")

        Foreach ($Path in $Paths) {
            Set-VersionInfo -Path $Path -Version $SimpleVersion -Branch $Branch -Commit $CommitSHA
        }
    } `
    -ev +BuildErrors

Invoke-BuildStep 'Building solution' { 
        $SolutionPath = Join-Path $PSScriptRoot "NuGet.Server.sln"
        Build-Solution $Configuration $BuildNumber -MSBuildVersion "$msBuildVersion" $SolutionPath -SkipRestore:$SkipRestore `
    } `
    -ev +BuildErrors

Invoke-BuildStep 'Signing the binaries' {
        Sign-Binaries -Configuration $Configuration -BuildNumber $BuildNumber -MSBuildVersion "15" `
    } `
    -ev +BuildErrors

Invoke-BuildStep 'Creating artifacts' {
        $projects = `
            "src\NuGet.Server.Core\NuGet.Server.Core.csproj", `
            "src\NuGet.Server.V2\NuGet.Server.V2.csproj", `
            "src\NuGet.Server\NuGet.Server.nuspec"
        
        Foreach ($project in $projects) {
            New-Package (Join-Path $PSScriptRoot $project) -Configuration $Configuration -Symbols -BuildNumber $BuildNumber -MSBuildVersion "$msBuildVersion" -Version $SemanticVersion -Branch $Branch
        }
    } `
    -ev +BuildErrors

Invoke-BuildStep 'Signing the packages' {
        Sign-Packages -Configuration $Configuration -BuildNumber $BuildNumber -MSBuildVersion $msBuildVersion `
    } `
    -ev +BuildErrors

Trace-Log ('-' * 60)

## Calculating Build time
$endTime = [DateTime]::UtcNow
Trace-Log "Build #$BuildNumber ended at $endTime"
Trace-Log "Time elapsed $(Format-ElapsedTime ($endTime - $startTime))"

Trace-Log ('=' * 60)

if ($BuildErrors) {
    $ErrorLines = $BuildErrors | %{ ">>> $($_.Exception.Message)" }
    Error-Log "Builds completed with $($BuildErrors.Count) error(s):`r`n$($ErrorLines -join "`r`n")" -Fatal
}

Write-Host ("`r`n" * 3)<|MERGE_RESOLUTION|>--- conflicted
+++ resolved
@@ -9,11 +9,7 @@
     [string]$SemanticVersion = '1.0.0-zlocal',
     [string]$Branch,
     [string]$CommitSHA,
-<<<<<<< HEAD
     [string]$BuildBranchCommit = 'ade39b693d49b266ec5cac5d939edac7dda2fd92'
-=======
-    [string]$BuildBranch = 'd298565f387e93995a179ef8ae6838f1be37904f'
->>>>>>> 880f9a95
 )
 
 $msBuildVersion = 15;
