﻿// Copyright (c) .NET Foundation. All rights reserved.
// Licensed under the Apache License, Version 2.0. See License.txt in the project root for license information.

using System;
using System.Collections.Concurrent;
using System.Collections.Generic;
using System.IO;
using System.Linq;
using System.Runtime.Versioning;
using System.Threading;
using System.Threading.Tasks;
using NuGet.Server.Core.Logging;

namespace NuGet.Server.Core.Infrastructure
{
    /// <summary>
    /// ServerPackageRepository represents a folder of nupkgs on disk. All packages are cached during the first request in order
    /// to correctly determine attributes such as IsAbsoluteLatestVersion. Adding, removing, or making changes to packages on disk 
    /// will clear the cache.
    /// </summary>
    public class ServerPackageRepository
        : IServerPackageRepository, IDisposable
    {
        private const string TemplateNupkgFilename = "{0}\\{1}\\{0}.{1}.nupkg";
        private const string TemplateHashFilename = "{0}\\{1}\\{0}.{1}{2}";

        private readonly object _syncLock = new object();

        private readonly IFileSystem _fileSystem;
        private readonly ExpandedPackageRepository _expandedPackageRepository;
        private readonly Logging.ILogger _logger;
        private readonly ISettingsProvider _settingsProvider;

        private readonly IServerPackageStore _serverPackageStore;

        private readonly bool _runBackgroundTasks;
        private FileSystemWatcher _fileSystemWatcher;
        private bool _isFileSystemWatcherSuppressed;
        private bool _needsRebuild = true;

        private Timer _persistenceTimer;
        private Timer _rebuildTimer;

        public ServerPackageRepository(
            string path,
            IHashProvider hashProvider,
            ISettingsProvider settingsProvider = null,
            Logging.ILogger logger = null)
        {
            if (string.IsNullOrEmpty(path))
            {
                throw new ArgumentNullException(nameof(path));
            }

            if (hashProvider == null)
            {
                throw new ArgumentNullException(nameof(hashProvider));
            }

            _fileSystem = new PhysicalFileSystem(path);
            _runBackgroundTasks = true;
            _logger = logger ?? new TraceLogger();
            _expandedPackageRepository = new ExpandedPackageRepository(_fileSystem, hashProvider);
            _serverPackageStore = new ServerPackageStore(_fileSystem, Environment.MachineName.ToLowerInvariant() + ".cache.bin");
            _settingsProvider = settingsProvider ?? new DefaultSettingsProvider();
        }

        internal ServerPackageRepository(
            IFileSystem fileSystem,
            bool runBackgroundTasks,
            ExpandedPackageRepository innerRepository,
            ISettingsProvider settingsProvider = null,
            Logging.ILogger logger = null)
        {
            if (fileSystem == null)
            {
                throw new ArgumentNullException(nameof(fileSystem));
            }

            if (innerRepository == null)
            {
                throw new ArgumentNullException(nameof(innerRepository));
            }

            _fileSystem = fileSystem;
            _runBackgroundTasks = runBackgroundTasks;
            _expandedPackageRepository = innerRepository;
            _logger = logger ?? new TraceLogger();

            _serverPackageStore = new ServerPackageStore(_fileSystem, Environment.MachineName.ToLowerInvariant() + ".cache.bin");

            _settingsProvider = settingsProvider ?? new DefaultSettingsProvider();
        }

        private void SetupBackgroundJobs()
        {
            if (!_runBackgroundTasks)
            {
                return;
            }

            _logger.Log(LogLevel.Info, "Registering background jobs...");

            // Persist to package store at given interval (when dirty)
            _persistenceTimer = new Timer(state =>
                _serverPackageStore.PersistIfDirty(), null, TimeSpan.FromMinutes(1), TimeSpan.FromMinutes(1));

            // Rebuild the package store in the background (every hour)
            _rebuildTimer = new Timer(state =>
                RebuildPackageStore(), null, TimeSpan.FromSeconds(15), TimeSpan.FromHours(1));

            _logger.Log(LogLevel.Info, "Finished registering background jobs.");
        }

        /// <summary>
        /// Package cache containing packages metadata. 
        /// This data is generated if it does not exist already.
        /// </summary>
        public IQueryable<IServerPackage> GetPackages()
        {
            if (_needsRebuild || !_serverPackageStore.HasPackages())
            {
                lock (_syncLock)
                {
                    if (_needsRebuild || !_serverPackageStore.HasPackages())
                    {
                        RebuildPackageStore();
                    }
                }
            }

            // First time we come here, attach the file system watcher
            if (_fileSystemWatcher == null)
            {
                MonitorFileSystem(true);
            }

            // First time we come here, setup background jobs
            if (_persistenceTimer == null)
            {
                SetupBackgroundJobs();
            }

            // Return packages
            return _serverPackageStore
                .GetAll()
                .AsQueryable();
        }

        public IQueryable<IServerPackage> Search(string searchTerm, IEnumerable<string> targetFrameworks, bool allowPrereleaseVersions)
        {
            var cache = GetPackages();

            var packages = cache
                .AsQueryable()
                .Find(searchTerm)
                .FilterByPrerelease(allowPrereleaseVersions);

            if (EnableDelisting)
            {
                packages = packages.Where(p => p.Listed);
            }

            if (EnableFrameworkFiltering && targetFrameworks.Any())
            {
                // Get the list of framework names
                var frameworkNames = targetFrameworks.Select(frameworkName => VersionUtility.ParseFrameworkName(frameworkName));

                packages = packages.Where(package => frameworkNames.Any(frameworkName => VersionUtility.IsCompatible(frameworkName, package.GetSupportedFrameworks())));
            }

            return packages.AsQueryable();
        }

        public IEnumerable<IServerPackage> GetUpdates(
            IEnumerable<IPackageName> packages,
            bool includePrerelease,
            bool includeAllVersions,
            IEnumerable<FrameworkName> targetFrameworks,
            IEnumerable<IVersionSpec> versionConstraints)
        {
            return this.GetUpdatesCore(packages, includePrerelease, includeAllVersions, targetFrameworks, versionConstraints);
        }

        public string Source
        {
            get
            {
                return _expandedPackageRepository.Source;
            }
        }

        private void AddPackagesFromDropFolder()
        {
            _logger.Log(LogLevel.Info, "Start adding packages from drop folder.");

            using (LockAndSuppressFileSystemWatcher())
            {
                try
                {
                    var serverPackages = new HashSet<ServerPackage>(IdAndVersionEqualityComparer.Instance);

                    foreach (var packageFile in _fileSystem.GetFiles(_fileSystem.Root, "*.nupkg", false))
                    {
                        try
                        {
                            // Create package
                            var package = new OptimizedZipPackage(_fileSystem, packageFile);

                            // Is it a symbols package?
                            if (IgnoreSymbolsPackages && package.IsSymbolsPackage())
                            {
                                var message = string.Format(Strings.Error_SymbolsPackagesIgnored, package);

                                _logger.Log(LogLevel.Error, message);

                                continue;
                            }

                            // Allow overwriting package? If not, skip this one.
                            if (!AllowOverrideExistingPackageOnPush && _expandedPackageRepository.FindPackage(package.Id, package.Version) != null)
                            {
                                var message = string.Format(Strings.Error_PackageAlreadyExists, package);

                                _logger.Log(LogLevel.Error, message);

                                continue;
                            }

                            // Copy to correct filesystem location
                            _expandedPackageRepository.AddPackage(package);

                            // Mark for addition to metadata store
                            serverPackages.Add(CreateServerPackage(package, EnableDelisting));

                            // Remove file from drop folder
                            _fileSystem.DeleteFile(packageFile);
                        }
                        catch (UnauthorizedAccessException ex)
                        {
                            // The file may be in use (still being copied) - ignore the error
                            _logger.Log(LogLevel.Error, "Error adding package file {0} from drop folder: {1}", packageFile, ex.Message);
                        }
                        catch (IOException ex)
                        {
                            // The file may be in use (still being copied) - ignore the error
                            _logger.Log(LogLevel.Error, "Error adding package file {0} from drop folder: {1}", packageFile, ex.Message);
                        }
                    }

                    // Add packages to metadata store in bulk
                    _serverPackageStore.StoreRange(serverPackages);
                    _serverPackageStore.PersistIfDirty();

                    _logger.Log(LogLevel.Info, "Finished adding packages from drop folder.");
                }
                finally
                {
                    OptimizedZipPackage.PurgeCache();
                }
            }
        }

        /// <summary>
        /// Add a file to the repository.
        /// </summary>
        public void AddPackage(IPackage package)
        {
            _logger.Log(LogLevel.Info, "Start adding package {0} {1}.", package.Id, package.Version);

            if (IgnoreSymbolsPackages && package.IsSymbolsPackage())
            {
                var message = string.Format(Strings.Error_SymbolsPackagesIgnored, package);

                _logger.Log(LogLevel.Error, message);
                throw new InvalidOperationException(message);
            }

            if (!AllowOverrideExistingPackageOnPush && this.FindPackage(package.Id, package.Version) != null)
            {
                var message = string.Format(Strings.Error_PackageAlreadyExists, package);

                _logger.Log(LogLevel.Error, message);
                throw new InvalidOperationException(message);
            }

            using (LockAndSuppressFileSystemWatcher())
            {
                // Copy to correct filesystem location
                _expandedPackageRepository.AddPackage(package);

                // Add to metadata store
                _serverPackageStore.Store(CreateServerPackage(package, EnableDelisting));

                _logger.Log(LogLevel.Info, "Finished adding package {0} {1}.", package.Id, package.Version);
            }
        }

        /// <summary>
        /// Remove a package from the repository.
        /// </summary>
        public void RemovePackage(string packageId, SemanticVersion version)
        {
            var package = this.FindPackage(packageId, version);

            if (package == null)
            {
                return;
            }

            using (LockAndSuppressFileSystemWatcher())
            {
                _logger.Log(LogLevel.Info, "Start removing package {0} {1}.", package.Id, package.Version);

                if (EnableDelisting)
                {
                    var physicalFileSystem = _fileSystem as PhysicalFileSystem;
                    if (physicalFileSystem != null)
                    {
                        var fileName = physicalFileSystem.GetFullPath(
                            GetPackageFileName(package.Id, package.Version));

                        if (File.Exists(fileName))
                        {
                            // Set "unlisted"
                            File.SetAttributes(fileName, File.GetAttributes(fileName) | FileAttributes.Hidden);

                            // Update metadata store
                            var serverPackage = this.FindPackage(package.Id, package.Version) as ServerPackage;
                            if (serverPackage != null)
                            {
                                serverPackage.Listed = false;
                                _serverPackageStore.Store(serverPackage);
                            }

                            // Note that delisted files can still be queried, therefore not deleting persisted hashes if present.
                            // Also, no need to flip hidden attribute on these since only the one from the nupkg is queried.

                            _logger.Log(LogLevel.Info, "Unlisted package {0} {1}.", package.Id, package.Version);
                        }
                        else
                        {
                            _logger.Log(LogLevel.Error,
                                "Error removing package {0} {1} - could not find package file {2}",
                                    package.Id, package.Version, fileName);
                        }
                    }
                }
                else
                {
                    // Remove from filesystem
                    var existingPackage =_expandedPackageRepository.FindPackage(package.Id, package.Version);
                    if (existingPackage != null)
                    {
                        _expandedPackageRepository.RemovePackage(existingPackage);
                    }

                    // Update metadata store
                    _serverPackageStore.Remove(package.Id, package.Version);

                    _logger.Log(LogLevel.Info, "Finished removing package {0} {1}.", package.Id, package.Version);
                }
            }
        }

        public void Dispose()
        {
            Dispose(true);
            GC.SuppressFinalize(this);
        }

        protected virtual void Dispose(bool disposing)
        {
            if (_persistenceTimer != null)
            {
                _persistenceTimer.Dispose();
            }

            if (_rebuildTimer != null)
            {
                _rebuildTimer.Dispose();
            }

            UnregisterFileSystemWatcher();
            _serverPackageStore.PersistIfDirty();
        }

<<<<<<< HEAD
=======
        /// <summary>
        /// Package cache containing packages metadata. 
        /// This data is generated if it does not exist already.
        /// </summary>
        private IEnumerable<ServerPackage> CachedPackages
        {
            get
            {
                /*
                 * We rebuild the package storage under either of two conditions:
                 *
                 * 1. If the "needs rebuild" flag is set to true. This is initially the case when the repository is
                 *    instantiated, if a non-package drop file system event occurred (e.g. a file deletion), or if the
                 *    cache was manually cleared.
                 *
                 * 2. If the store has no packages at all. This is so we pick up initial packages as quickly as
                 *    possible.
                 */
                if (_needsRebuild || !_serverPackageStore.HasPackages())
                {
                    lock (_syncLock)
                    {
                        if (_needsRebuild || !_serverPackageStore.HasPackages())
                        {
                            RebuildPackageStore();
                        }
                    }
                }

                // First time we come here, attach the file system watcher
                if (_fileSystemWatcher == null)
                {
                    MonitorFileSystem(true);
                }

                // First time we come here, setup background jobs
                if (_persistenceTimer == null)
                {
                    SetupBackgroundJobs();
                }

                // Return packages
                return _serverPackageStore.GetAll();
            }
        }

>>>>>>> 5652a034
        private void RebuildPackageStore()
        {
            lock (_syncLock)
            {
                _logger.Log(LogLevel.Info, "Start rebuilding package store...");

                // Build cache
                var packages = ReadPackagesFromDisk();
                _serverPackageStore.Clear();
                _serverPackageStore.StoreRange(packages);

                // Add packages from drop folder
                AddPackagesFromDropFolder();

                // Persist
                _serverPackageStore.PersistIfDirty();

                _needsRebuild = false;

                _logger.Log(LogLevel.Info, "Finished rebuilding package store.");
            }
        }

        /// <summary>
        /// ReadPackagesFromDisk loads all packages from disk and determines additional metadata such as the hash, IsAbsoluteLatestVersion, and IsLatestVersion.
        /// </summary>
        private HashSet<ServerPackage> ReadPackagesFromDisk()
        {
            _logger.Log(LogLevel.Info, "Start reading packages from disk...");

            using (LockAndSuppressFileSystemWatcher())
            {
                try
                {
                    var cachedPackages = new ConcurrentBag<ServerPackage>();

                    var enableDelisting = EnableDelisting;

                    var packages = _expandedPackageRepository.GetPackages().ToList();

                    Parallel.ForEach(packages, package =>
                    {
                        ServerPackage serverPackage;

                        // Try to create the server package and ignore a bad package if it fails
                        var couldCreateServerPackage = TryCreateServerPackage(package, enableDelisting, out serverPackage);
                        if (couldCreateServerPackage)
                        {
                            // Add the package to the cache, it should not exist already
                            if (cachedPackages.Contains(serverPackage))
                            {
                                _logger.Log(LogLevel.Warning, "Duplicate package found - {0} {1}", package.Id,
                                    package.Version);
                            }
                            else
                            {
                                cachedPackages.Add(serverPackage);
                            }
                        }
                    });

                    _logger.Log(LogLevel.Info, "Finished reading packages from disk.");
                    return new HashSet<ServerPackage>(cachedPackages, IdAndVersionEqualityComparer.Instance);
                }
                catch (Exception ex)
                {
                    _logger.Log(LogLevel.Error, "Error while reading packages from disk: {0} {1}", ex.Message, ex.StackTrace);
                    throw;
                }
            }
        }

        private ServerPackage CreateServerPackage(IPackage package, bool enableDelisting)
        {
            // File names
            var packageFileName = GetPackageFileName(package.Id, package.Version);
            var hashFileName = GetHashFileName(package.Id, package.Version);

            // File system
            var physicalFileSystem = _fileSystem as PhysicalFileSystem;

            // Build package info
            var packageDerivedData = new PackageDerivedData();

            // Read package hash
            using (var reader = new StreamReader(_fileSystem.OpenFile(hashFileName)))
            {
                packageDerivedData.PackageHash = reader.ReadToEnd().Trim();
            }

            // Read package info
            var localPackage = package as LocalPackage;
            if (physicalFileSystem != null)
            {
                // Read package info from file system
                var fileInfo = new FileInfo(_fileSystem.GetFullPath(packageFileName));
                packageDerivedData.PackageSize = fileInfo.Length;

                packageDerivedData.LastUpdated = _fileSystem.GetLastModified(packageFileName);
                packageDerivedData.Created = _fileSystem.GetCreated(packageFileName);
                packageDerivedData.FullPath = _fileSystem.GetFullPath(packageFileName);

                if (enableDelisting && localPackage != null)
                {
                    // hidden packages are considered delisted
                    localPackage.Listed = !fileInfo.Attributes.HasFlag(FileAttributes.Hidden);
                }
            }
            else
            {
                // Read package info from package (slower)
                using (var stream = package.GetStream())
                {
                    packageDerivedData.PackageSize = stream.Length;
                }

                packageDerivedData.LastUpdated = DateTime.MinValue;
                packageDerivedData.Created = DateTime.MinValue;
            }

            // TODO: frameworks?

            // Build entry
            var serverPackage = new ServerPackage(package, packageDerivedData);
            serverPackage.IsAbsoluteLatestVersion = false;
            serverPackage.IsLatestVersion = false;
            return serverPackage;
        }

        private bool TryCreateServerPackage(IPackage package, bool enableDelisting, out ServerPackage serverPackage)
        {
            try
            {
                serverPackage = CreateServerPackage(package, enableDelisting);
                return true;
            }
            catch(Exception e)
            {
                serverPackage = null;
                _logger.Log(LogLevel.Warning, "Unable to create server package - {0} {1}: {2}", package.Id, package.Version, e.Message);
                return false;
            }
        }
        
        /// <summary>
        /// Sets the current cache to null so it will be regenerated next time.
        /// </summary>
        public void ClearCache()
        {
            using (LockAndSuppressFileSystemWatcher())
            {
                OptimizedZipPackage.PurgeCache();

                _serverPackageStore.Clear();
                _serverPackageStore.Persist();
                _needsRebuild = true;
                _logger.Log(LogLevel.Info, "Cleared package cache.");
            }
        }

        private void MonitorFileSystem(bool monitor)
        {
            if (!EnableFileSystemMonitoring || !_runBackgroundTasks)
            {
                return;
            }

            if (_fileSystemWatcher != null)
            {
                _fileSystemWatcher.EnableRaisingEvents = monitor;
            }
            else
            {
                if (monitor)
                {
                    RegisterFileSystemWatcher();
                }
                else
                {
                    UnregisterFileSystemWatcher();
                }
            }

            _logger.Log(LogLevel.Verbose, "Monitoring {0} for new packages: {1}", Source, monitor);
        }

        /// <summary>
        /// Registers the file system watcher to monitor changes on disk.
        /// </summary>
        private void RegisterFileSystemWatcher()
        {
            // When files are moved around, recreate the package cache
            if (EnableFileSystemMonitoring && _runBackgroundTasks && _fileSystemWatcher == null && !string.IsNullOrEmpty(Source) && Directory.Exists(Source))
            {
                // ReSharper disable once UseObjectOrCollectionInitializer
                _fileSystemWatcher = new FileSystemWatcher(Source);
                _fileSystemWatcher.Filter = "*";
                _fileSystemWatcher.IncludeSubdirectories = true;

                _fileSystemWatcher.Changed += FileSystemChanged;
                _fileSystemWatcher.Created += FileSystemChanged;
                _fileSystemWatcher.Deleted += FileSystemChanged;
                _fileSystemWatcher.Renamed += FileSystemChanged;

                _fileSystemWatcher.EnableRaisingEvents = true;

                _logger.Log(LogLevel.Verbose, "Created FileSystemWatcher - monitoring {0}.", Source);
            }
        }

        /// <summary>
        /// Unregisters and clears events of the file system watcher to monitor changes on disk.
        /// </summary>
        private void UnregisterFileSystemWatcher()
        {
            if (_fileSystemWatcher != null)
            {
                _fileSystemWatcher.EnableRaisingEvents = false;
                _fileSystemWatcher.Changed -= FileSystemChanged;
                _fileSystemWatcher.Created -= FileSystemChanged;
                _fileSystemWatcher.Deleted -= FileSystemChanged;
                _fileSystemWatcher.Renamed -= FileSystemChanged;
                _fileSystemWatcher.Dispose();
                _fileSystemWatcher = null;

                _logger.Log(LogLevel.Verbose, "Destroyed FileSystemWatcher - no longer monitoring {0}.", Source);
            }
        }

        private void FileSystemChanged(object sender, FileSystemEventArgs e)
        {
            if (_isFileSystemWatcherSuppressed)
            {
                return;
            }

            _logger.Log(LogLevel.Verbose, "File system changed. File: {0} - Change: {1}", e.Name, e.ChangeType);

            // 1) If a .nupkg is dropped in the root, add it as a package
            if (String.Equals(Path.GetDirectoryName(e.FullPath), _fileSystemWatcher.Path, StringComparison.OrdinalIgnoreCase)
                && String.Equals(Path.GetExtension(e.Name), ".nupkg", StringComparison.OrdinalIgnoreCase))
            {
                // When a package is dropped into the server packages root folder, add it to the repository.
                AddPackagesFromDropFolder();
            }

            // 2) If a file is updated in a subdirectory, *or* a folder is deleted, invalidate the cache
            if ((!String.Equals(Path.GetDirectoryName(e.FullPath), _fileSystemWatcher.Path, StringComparison.OrdinalIgnoreCase) && File.Exists(e.FullPath))
                || e.ChangeType == WatcherChangeTypes.Deleted)
            {
                // TODO: invalidating *all* packages for every nupkg change under this folder seems more expensive than it should.
                // Recommend using e.FullPath to figure out which nupkgs need to be (re)computed.

                ClearCache();
            }
        }

        private bool AllowOverrideExistingPackageOnPush
        {
            get
            {
                // If the setting is misconfigured, treat it as success (backwards compatibility).
                return _settingsProvider.GetBoolSetting("allowOverrideExistingPackageOnPush", true);
            }
        }

        private bool IgnoreSymbolsPackages
        {
            get
            {
                // If the setting is misconfigured, treat it as "false" (backwards compatibility).
                return _settingsProvider.GetBoolSetting("ignoreSymbolsPackages", false);
            }
        }

        private bool EnableDelisting
        {
            get
            {
                // If the setting is misconfigured, treat it as off (backwards compatibility).
                return _settingsProvider.GetBoolSetting("enableDelisting", false);
            }
        }

        private bool EnableFrameworkFiltering
        {
            get
            {
                // If the setting is misconfigured, treat it as off (backwards compatibility).
                return _settingsProvider.GetBoolSetting("enableFrameworkFiltering", false);
            }
        }

        private bool EnableFileSystemMonitoring
        {
            get
            {
                // If the setting is misconfigured, treat it as on (backwards compatibility).
                return _settingsProvider.GetBoolSetting("enableFileSystemMonitoring", true);
            }
        }

        private string GetPackageFileName(string packageId, SemanticVersion version)
        {
            return string.Format(TemplateNupkgFilename, packageId, version.ToNormalizedString());
        }

        private string GetHashFileName(string packageId, SemanticVersion version)
        {
            return string.Format(TemplateHashFilename, packageId, version.ToNormalizedString(), NuGet.Constants.HashFileExtension);
        }
        
        private IDisposable LockAndSuppressFileSystemWatcher()
        {
            return new SupressedFileSystemWatcher(this);
        }

        private class SupressedFileSystemWatcher : IDisposable
        {
            private readonly ServerPackageRepository _repository;

            public SupressedFileSystemWatcher(ServerPackageRepository repository)
            {
                if (repository == null)
                {
                    throw new ArgumentNullException(nameof(repository));
                }

                _repository = repository;

                // Lock the repository.
                bool lockTaken = false;
                try
                {
                    Monitor.Enter(_repository._syncLock, ref lockTaken);
                }
                catch
                {
                    if (lockTaken)
                    {
                        Monitor.Exit(_repository._syncLock);
                    }

                    throw;
                }

                // Suppress the file system events.
                _repository._isFileSystemWatcherSuppressed = true;
            }

            public void Dispose()
            {
                Monitor.Exit(_repository._syncLock);

                _repository._isFileSystemWatcherSuppressed = false;
            }
        }
    }
}<|MERGE_RESOLUTION|>--- conflicted
+++ resolved
@@ -118,6 +118,16 @@
         /// </summary>
         public IQueryable<IServerPackage> GetPackages()
         {
+		    /*
+             * We rebuild the package storage under either of two conditions:
+             *
+             * 1. If the "needs rebuild" flag is set to true. This is initially the case when the repository is
+             *    instantiated, if a non-package drop file system event occurred (e.g. a file deletion), or if the
+             *    cache was manually cleared.
+             *
+             * 2. If the store has no packages at all. This is so we pick up initial packages as quickly as
+             *    possible.
+             */
             if (_needsRebuild || !_serverPackageStore.HasPackages())
             {
                 lock (_syncLock)
@@ -385,55 +395,6 @@
             _serverPackageStore.PersistIfDirty();
         }
 
-<<<<<<< HEAD
-=======
-        /// <summary>
-        /// Package cache containing packages metadata. 
-        /// This data is generated if it does not exist already.
-        /// </summary>
-        private IEnumerable<ServerPackage> CachedPackages
-        {
-            get
-            {
-                /*
-                 * We rebuild the package storage under either of two conditions:
-                 *
-                 * 1. If the "needs rebuild" flag is set to true. This is initially the case when the repository is
-                 *    instantiated, if a non-package drop file system event occurred (e.g. a file deletion), or if the
-                 *    cache was manually cleared.
-                 *
-                 * 2. If the store has no packages at all. This is so we pick up initial packages as quickly as
-                 *    possible.
-                 */
-                if (_needsRebuild || !_serverPackageStore.HasPackages())
-                {
-                    lock (_syncLock)
-                    {
-                        if (_needsRebuild || !_serverPackageStore.HasPackages())
-                        {
-                            RebuildPackageStore();
-                        }
-                    }
-                }
-
-                // First time we come here, attach the file system watcher
-                if (_fileSystemWatcher == null)
-                {
-                    MonitorFileSystem(true);
-                }
-
-                // First time we come here, setup background jobs
-                if (_persistenceTimer == null)
-                {
-                    SetupBackgroundJobs();
-                }
-
-                // Return packages
-                return _serverPackageStore.GetAll();
-            }
-        }
-
->>>>>>> 5652a034
         private void RebuildPackageStore()
         {
             lock (_syncLock)
